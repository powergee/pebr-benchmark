extern crate clap;
extern crate crossbeam_ebr;
extern crate crossbeam_pebr;
extern crate csv;
extern crate pebr_benchmark;

<<<<<<< HEAD
use clap::{arg_enum, value_t, values_t, App, Arg, ArgMatches};
use crossbeam_utils::thread::scope;
=======
use clap::{arg_enum, value_t, App, Arg, ArgMatches};
>>>>>>> 642b9b2a
use csv::Writer;
use rand::distributions::{Uniform, WeightedIndex};
use rand::prelude::*;
use std::convert::TryInto;
use std::fs::{File, OpenOptions};
use std::sync::{mpsc, Arc, Barrier};
use std::time::{Duration, Instant};

use pebr_benchmark::ebr;
use pebr_benchmark::pebr;

arg_enum! {
    #[derive(PartialEq, Debug)]
    pub enum DS {
        List,
        HashMap,
        NMTree,
        BonsaiTree
    }
}

arg_enum! {
    #[derive(PartialEq, Debug)]
    pub enum MM {
        NoMM,
        EBR,
        PEBR,
    }
}

#[derive(PartialEq, Debug)]
pub enum Op {
    Insert,
    Get,
    Remove,
}

impl Op {
    const OPS: [Op; 3] = [Op::Insert, Op::Get, Op::Remove];
}

// TODO op_dist arg
struct Config {
    ds: DS,
    mm: MM,
    threads: usize,
    key_dist: Uniform<usize>,
    prefill: usize,
    interval: i64,
    duration: Duration,
    op_dist: WeightedIndex<i32>,
}

fn main() {
    // TODO: normal mode & lazy thread mode
    let matches = App::new("pebr_benchmark")
        .arg(
            Arg::with_name("data structure")
                .short("d")
                .value_name("DS")
                .possible_values(&DS::variants())
                .required(true)
                .case_insensitive(true)
                .help("Data structure(s)"),
        )
        .arg(
            Arg::with_name("memory manager")
                .short("m")
                .value_name("MM")
                .possible_values(&MM::variants())
                .required(true)
                .case_insensitive(true)
                .help("Memeory manager(s)"),
        )
        .arg(
            Arg::with_name("threads")
                .short("t")
                .value_name("THREADS")
                .takes_value(true)
                .required(true)
                .help("Numbers of threads to run."),
        )
        .arg(
            Arg::with_name("range")
                .short("r")
                .value_name("RANGE")
                .takes_value(true)
                .help("Key range: [0..RANGE]")
                .default_value("100000"),
        )
        .arg(
            Arg::with_name("prefill")
                .short("p")
                .value_name("PREFILL")
                .takes_value(true)
                .default_value("50000"),
        )
        .arg(
            Arg::with_name("interval")
                .short("i")
                .value_name("INTERVAL")
                .takes_value(true)
                .help("Time interval in seconds to run the benchmark")
                .default_value("10"),
        )
        .arg(
            Arg::with_name("output")
                .short("o")
                .value_name("OUTPUT")
                .takes_value(true)
                .help(
                    "Output CSV filename. \
                     Appends the data if the file already exists.\n\
                     [default: <DS>_results.csv]",
                ),
        )
        .get_matches();

    let (config, mut output) = setup(matches);
    bench(&config, &mut output);
}

fn setup(m: ArgMatches) -> (Config, Writer<File>) {
    let ds = value_t!(m, "data structure", DS).unwrap();
    let mm = value_t!(m, "memory manager", MM).unwrap();
    let range = value_t!(m, "range", usize).unwrap();
    let key_dist = Uniform::from(0..range);
    let prefill = value_t!(m, "prefill", usize).unwrap();
    let interval: i64 = value_t!(m, "interval", usize).unwrap().try_into().unwrap();
    let duration = Duration::from_secs(interval as u64);

    let threads = value_t!(m, "threads", usize).unwrap();

    // TODO use arg
    let op_weights = &[1, 0, 1];
    let op_dist = WeightedIndex::new(op_weights).unwrap();

    let output_name = &m
        .value_of("output")
        .map_or(ds.to_string() + "_results.csv", |o| o.to_string());
    let output = match OpenOptions::new()
        .read(true)
        .write(true)
        .append(true)
        .open(output_name)
    {
        Ok(f) => csv::Writer::from_writer(f),
        Err(_) => {
            let f = OpenOptions::new()
                .read(true)
                .write(true)
                .create(true)
                .open(output_name)
                .unwrap();
            let mut output = csv::Writer::from_writer(f);
            output
                .write_record(&["ds", "mm", "threads", "throughput", "avg_unreclaimed"])
                .unwrap();
            output.flush().unwrap();
            output
        }
    };
    let config = Config {
        ds,
        mm,
        threads,
        key_dist,
        prefill,
        interval,
        duration,
        op_dist,
    };
    (config, output)
}

fn bench(config: &Config, output: &mut Writer<File>) {
    println!("{}: {}, {} threads", config.ds, config.mm, config.threads);
    let (ops_per_sec, avg_unreclaimed) = match config.mm {
        MM::NoMM => match config.ds {
            DS::List => bench_no_mm::<ebr::List<String, String>>(config),
            DS::HashMap => bench_no_mm::<ebr::HashMap<String, String>>(config),
            DS::NMTree => bench_no_mm::<ebr::NMTreeMap<String, String>>(config),
            DS::BonsaiTree => bench_no_mm::<ebr::BonsaiTreeMap<String, String>>(config),
        },
        MM::EBR => match config.ds {
            DS::List => bench_ebr::<ebr::List<String, String>>(config),
            DS::HashMap => bench_ebr::<ebr::HashMap<String, String>>(config),
            DS::NMTree => bench_ebr::<ebr::NMTreeMap<String, String>>(config),
            DS::BonsaiTree => bench_ebr::<ebr::BonsaiTreeMap<String, String>>(config),
        },
        MM::PEBR => match config.ds {
            DS::List => bench_pebr::<pebr::List<String, String>>(config),
            DS::HashMap => bench_pebr::<pebr::HashMap<String, String>>(config),
            DS::NMTree => {
                println!("Skip PEBR NMTree");
                return;
            }
            DS::BonsaiTree => {
                println!("Skip PEBR BonsaiTree");
                return;
            }
        },
    };
    output
        .write_record(&[
            config.ds.to_string(),
            config.mm.to_string(),
            config.threads.to_string(),
            ops_per_sec.to_string(),
            avg_unreclaimed.to_string(),
        ])
        .unwrap();
    output.flush().unwrap();
}

// TODO: too much duplication
fn bench_no_mm<M: ebr::ConcurrentMap<String, String> + Send + Sync>(config: &Config) -> (i64, i64) {
    let map = &M::new();

    for _ in 0..config.prefill {
        let mut rng = rand::thread_rng();
        let key = config.key_dist.sample(&mut rng).to_string();
        let value = key.clone();
        map.insert(key, value, unsafe { crossbeam_ebr::unprotected() });
    }

    println!("prefilled");

    let barrier = &Arc::new(Barrier::new(config.threads));
    let (sender, receiver) = mpsc::channel();

    scope(|s| {
        for _ in 0..config.threads {
            let sender = sender.clone();
            s.spawn(move |_| {
                let mut rng = rand::thread_rng();
                let c = barrier.clone();

                let mut ops: i64 = 0;

                c.wait();
                let start = Instant::now();

                while start.elapsed() < config.duration {
                    let key = config.key_dist.sample(&mut rng).to_string();
                    match Op::OPS[config.op_dist.sample(&mut rng)] {
                        Op::Insert => {
                            let value = key.clone();
                            map.insert(key, value, unsafe { crossbeam_ebr::unprotected() });
                        }
                        Op::Get => {
                            map.get(&key, unsafe { crossbeam_ebr::unprotected() });
                        }
                        Op::Remove => {
                            map.remove(&key, unsafe { crossbeam_ebr::unprotected() });
                        }
                    }
                    ops += 1;
                }

                sender.send(ops).unwrap();
            });
        }
    })
    .unwrap();

    let mut ops = 0;
    for _ in 0..config.threads {
        let local_ops = receiver.recv().unwrap();
        ops += local_ops;
    }

    let ops_per_sec = ops / config.interval;
    (ops_per_sec, 0)
}

fn bench_ebr<M: ebr::ConcurrentMap<String, String> + Send + Sync>(config: &Config) -> (i64, i64) {
    let map = &M::new();

    let collector = &crossbeam_ebr::Collector::new();
    let main_handle = collector.register();

    for _ in 0..config.prefill {
        let mut rng = rand::thread_rng();
        let guard = main_handle.pin();
        let key = config.key_dist.sample(&mut rng).to_string();
        let value = key.clone();
        map.insert(key, value, &guard);
    }

    println!("prefilled");

    let barrier = &Arc::new(Barrier::new(config.threads));
    let (sender, receiver) = mpsc::channel();

    scope(|s| {
        for _ in 0..config.threads {
            let sender = sender.clone();
            s.spawn(move |_| {
                let mut rng = rand::thread_rng();
                let handle = collector.register();
                let c = barrier.clone();

                let mut ops: i64 = 0;
                // Add up unreclaimed block numbers at the beginning of each op and then divide by
                // total num of ops later.
                let mut unreclaimd_acc: i64 = 0;

                c.wait();
                let start = Instant::now();

                while start.elapsed() < config.duration {
                    let key = config.key_dist.sample(&mut rng).to_string();
                    let guard = handle.pin();
                    unreclaimd_acc += handle.retired_unreclaimed();
                    match Op::OPS[config.op_dist.sample(&mut rng)] {
                        Op::Insert => {
                            let value = key.clone();
                            map.insert(key, value, &guard);
                        }
                        Op::Get => {
                            map.get(&key, &guard);
                        }
                        Op::Remove => {
                            map.remove(&key, &guard);
                        }
                    }
                    ops += 1;
                }

                sender.send((ops, unreclaimd_acc)).unwrap();
            });
        }
    })
    .unwrap();

    let mut ops = 0;
    let mut unreclaimed_acc = 0;
    for _ in 0..config.threads {
        let (local_ops, local_unreclaimed_acc) = receiver.recv().unwrap();
        ops += local_ops;
        // First the local avg (w.r.t ops) of unreclaimed count.
        // Then, compute the avg (w.r.t threads) of them.
        unreclaimed_acc += local_unreclaimed_acc / local_ops;
    }

    let ops_per_sec = ops / config.interval;
    let threads: i64 = config.threads.try_into().unwrap();
    let avg_unreclaimed = unreclaimed_acc / threads;
    (ops_per_sec, avg_unreclaimed)
}

fn bench_pebr<M: pebr::ConcurrentMap<String, String> + Send + Sync>(config: &Config) -> (i64, i64) {
    let map = &M::new();

    let collector = &crossbeam_pebr::Collector::new();

    let guard = unsafe { crossbeam_pebr::unprotected() };
    let mut handle = M::handle(guard);
    for _ in 0..config.prefill {
        let mut rng = rand::thread_rng();
        let key = config.key_dist.sample(&mut rng).to_string();
        let value = key.clone();
        map.insert(&mut handle, key, value, guard);
    }

    println!("prefilled");

    let barrier = &Arc::new(Barrier::new(config.threads));
    let (sender, receiver) = mpsc::channel();

    scope(|s| {
        for _ in 0..config.threads {
            let sender = sender.clone();
            s.spawn(move |_| {
                let mut rng = rand::thread_rng();
                let handle = collector.register();
                let mut map_handle = M::handle(&handle.pin());
                let c = barrier.clone();

                let mut ops: i64 = 0;
                // Add up unreclaimed block numbers at the beginning of each op and then divide by
                // total num of ops later.
                let mut unreclaimd_acc: i64 = 0;

                c.wait();
                let start = Instant::now();

                // TODO: repin freq opt?
                while start.elapsed() < config.duration {
                    let key = config.key_dist.sample(&mut rng).to_string();
                    let mut guard = handle.pin();
                    unreclaimd_acc += handle.retired_unreclaimed();
                    match Op::OPS[config.op_dist.sample(&mut rng)] {
                        Op::Insert => {
                            let value = key.clone();
                            map.insert(&mut map_handle, key, value, &mut guard);
                        }
                        Op::Get => {
                            map.get(&mut map_handle, &key, &mut guard);
                        }
                        Op::Remove => {
                            map.remove(&mut map_handle, &key, &mut guard);
                        }
                    }
                    ops += 1;
                    M::clear(&mut map_handle);
                }

                sender.send((ops, unreclaimd_acc)).unwrap();
            });
        }
    })
    .unwrap();

    let mut ops = 0;
    let mut unreclaimed_acc = 0;
    for _ in 0..config.threads {
        let (local_ops, local_unreclaimed_acc) = receiver.recv().unwrap();
        ops += local_ops;
        // First the local avg (w.r.t ops) of unreclaimed count.
        // Then, compute the avg (w.r.t threads) of them.
        unreclaimed_acc += local_unreclaimed_acc / local_ops;
    }

    let ops_per_sec = ops / config.interval;
    let threads: i64 = config.threads.try_into().unwrap();
    let avg_unreclaimed = unreclaimed_acc / threads;
    (ops_per_sec, avg_unreclaimed)
}<|MERGE_RESOLUTION|>--- conflicted
+++ resolved
@@ -4,12 +4,8 @@
 extern crate csv;
 extern crate pebr_benchmark;
 
-<<<<<<< HEAD
-use clap::{arg_enum, value_t, values_t, App, Arg, ArgMatches};
+use clap::{arg_enum, value_t, App, Arg, ArgMatches};
 use crossbeam_utils::thread::scope;
-=======
-use clap::{arg_enum, value_t, App, Arg, ArgMatches};
->>>>>>> 642b9b2a
 use csv::Writer;
 use rand::distributions::{Uniform, WeightedIndex};
 use rand::prelude::*;
@@ -223,6 +219,8 @@
         ])
         .unwrap();
     output.flush().unwrap();
+    println!("ops / sec = {}", ops_per_sec);
+    println!("avg unreclaimed at each op: {}", avg_unreclaimed);
 }
 
 // TODO: too much duplication
